#!/usr/bin/env python
##
# Copyright 2010-2015 Ghent University
#
# This file is part of mympingpong,
# originally created by the HPC team of Ghent University (http://ugent.be/hpc/en),
# with support of Ghent University (http://ugent.be/hpc),
# the Flemish Supercomputer Centre (VSC) (https://vscentrum.be/nl/en),
# the Hercules foundation (http://www.herculesstichting.be/in_English)
# and the Department of Economy, Science and Innovation (EWI) (http://www.ewi-vlaanderen.be/en).
#
# http://github.ugent.be/hpcugent/mympingpong
#
# mympingpong is free software: you can redistribute it and/or modify
# it under the terms of the GNU General Public License as published by
# the Free Software Foundation v2.
#
# mympingpong is distributed in the hope that it will be useful,
# but WITHOUT ANY WARRANTY; without even the implied warranty of
# MERCHANTABILITY or FITNESS FOR A PARTICULAR PURPOSE. See the
# GNU General Public License for more details.
#
# You should have received a copy of the GNU General Public License
# along with mympingpong. If not, see <http://www.gnu.org/licenses/>.
##

"""
@author: Stijn De Weirdt (Ghent University)
@author: Jeroen De Clerck (Ghent University)

Pingpong related classes and tests, based on mympi

TODO: 
 - factor out the pingpong class in vsc.mympingpong.pingpong
 - refactor mypingpong class in regular main() function
"""
# this needs to be imported before other loggers or fancylogger won't work
from vsc.utils.generaloption import simple_option

import array
<<<<<<< HEAD
<<<<<<< HEAD
import time
import datetime
=======
>>>>>>> split off pingpongers + cleaned imports
=======
>>>>>>> 97ec956e
import os
import re
import sys
from itertools import permutations

import h5py
import numpy as n
from lxml import etree
from mpi4py import MPI

import vsc.mympingpong.pingpongers as ppers
from vsc.mympingpong.pairs import Pair
from vsc.utils.run import run_simple


class MyPingPong(object):

    def __init__(self, logger):
        self.log = logger

        self.rngfilter = None
        self.mapfilter = None
        self.pairmode = None

        self.fn = None

        self.comm = MPI.COMM_WORLD
        self.name = MPI.Get_processor_name()
        self.size = self.comm.Get_size()
        self.rank = self.comm.Get_rank()

    def setfn(self, directory, it, nr, msg, remove=True):
        timestamp = datetime.datetime.fromtimestamp(time.time()).strftime('%d%m%y-%H%M')
        self.fn = '%s/PP%s-%03i-msg%07iB-nr%05i-it%05i-%s.h5' % (directory, self.name, self.size, msg,nr, it, timestamp)
        if remove and os.path.exists(self.fn):
            try:
                MPI.File.Delete(self.fn)
            except Exception as err:
                self.log.error("Failed to delete file %s: %s" % (self.fn, err))

    def setpairmode(self, pairmode='shuffle', rngfilter=None, mapfilter=None):
        self.pairmode = pairmode
        self.rngfilter = rngfilter
        self.mapfilter = mapfilter
        self.log.debug("pairmode: pairmode %s rngfilter %s mapfilter %s", pairmode, rngfilter, mapfilter)

    def makedata(self, l=1024L):
        """create data with size l (in Bytes)"""
        return array.array('c', '\0'*l)

    def getprocinfo(self):
        """
        returns information on the processor that is being used for the task

        Arguments:
        None

        Returns:
        pc: the current Processor Unit
        ph: its socket-id and core-id (output from hwlocmap())
        """

        try:
            mypid = os.getpid()
        except OSError as err:
            self.log.error("Can't obtain current process id: %s", err)

        cmd = "taskset -c -p %s" % mypid
        ec, out = run_simple(cmd)
        regproc = re.compile(r"\s+(\d+)\s*$")
        r = regproc.search(out)
        if r:
            myproc = r.group(1)
            self.log.debug("getprocinfo: found proc %s taskset: %s", myproc, out)
        else:
            self.log.error("No single proc found. Was pinning enabled? (taskset: %s)", out)

        hwlocmap = self.hwlocmap()
        prop = None

        try:
            prop = hwlocmap[int(myproc)]
        except KeyError as err:
            self.log.error("getprocinfo: failed to get hwloc info: map %s, err %s", hwlocmap, err)

        pc = "core_%s" % myproc
        ph = "hwloc_%s" % prop
        self.log.debug("getprocinfo: found property core %s hwloc %s", pc, ph)

        return pc, ph

    def hwlocmap(self):
        """parse and return output from hwloc-ls
        Arguments:
        None
        Returns:
        A dict that maps the absolute Processor Unit ID to its socket-id and its core-id
        """

        res = {}
        xmlout = "/tmp/test.xml.%s" % os.getpid()
        exe = "/usr/bin/hwloc-ls"
        if not os.path.exists(exe):
            self.log.error("hwlocmap: Can't find exe %s", exe)

        cmd = "%s --output-format xml %s" % (exe, xmlout)
        ec, txt = run_simple(cmd)

        # parse xmloutput
        base = etree.parse(xmlout)

        sks_xpath = '//object[@type="Socket"]'
        # list of socket ids
        sks = map(int, base.xpath(sks_xpath + '/@os_index'))
        self.log.debug("sockets: %s", sks)

        aPU = 0

        for x, sk in enumerate(sks):
            cr_xpath = '%s[@os_index="%s"]//object[@type="Core"]' % (sks_xpath, x)
            # list of core ids in socket x
            crs = map(int, base.xpath('%s/@os_index' % cr_xpath))
            self.log.debug("cores: %s", crs)

            for y, cr in enumerate(crs):
                pu_xpath = '%s[@os_index="%s"]//object[@type="PU"]' % (cr_xpath, y)
                # list of PU ids in core y from socket x
                pus = map(int, base.xpath('%s/@os_index' % pu_xpath))
                self.log.debug("PU's: %s", pus)

                # absolute PU id = (socket id * cores per socket * PU's in core) + PU id
                # in case of errors, revert back to this
                # aPU = sks[x] * len(crs) * len(pus) + pus[z]
                for pu in pus:
                    t = "socket %s core %s abscore %s" % (sk, cr, aPU)
                    res[aPU] = t
                    aPU += 1

        self.log.debug("result map: %s", res)

        return res

    def makemap(self):
        """
        returns the internal structure of the machine

        Arguments:
        None

        Returns:
        a list with all the processor units on the Machine, in this format
        'hostname', 'Processor Unit name', [socket-id, core-id, absolute Processor Unit ID]
        """

        pc, ph = self.getprocinfo()
        myinfo = [self.name, pc, ph]
        mymap = [myinfo] * self.size
        alltoall = self.comm.alltoall(mymap)
        self.log.debug("Received map %s", alltoall)

        res = {}
        for x in xrange(self.size):
            res[x] = alltoall[x]
        self.log.debug("makemap result: %s", res)
        return res

    def runpingpong(self, seed=1, msgsize=1024, it=20, nr=None, barrier=True, barrier2=False):
        """
        makes a list of pairs and calls pingpong on those

        Arguments:
        seed: a seed for the random number generator used in pairs.py, should be an int.
        msgsize: size of the data that will be sent between pairs
        it: amount of times a pair will send and receive from eachother
        nr: the number of pairs that will be made for each Processing Unit, in other words the sample size
        barrier: if true, wait until every action in a set is finished before starting the next set

        Returns:
        nothing, but will the following to writehdf5(): 

        myrank: MPI jobrank of the task
        nr_tests: number of pairs made, given by the -n argument
        totalranks: total amount of MPI jobs
        name: the MPI processor name
        msgsize: the size of a message that is being sent between pairs, given by the -m argument
        iter: the amount of iterations, given by the -i argument
        pairmode: the way that pairs are generated (randomly or 'smart'), partially given by the -g argument (defaulf shuffle)
        ppmode: which pingpongmode is being used
        ppgroup: pingpongs can be bundled in groups, this is the size of those groups
        ppiterations: duplicate of iter

        data: a dict that maps a pair to the amount of times it has been tested and the sum of its test timings
        
        fail: a 2D array that contains information on how many times a rank has failed a test
        """

        if not nr:
            nr = int(self.size/2)+1

        if not self.pairmode:
            self.pairmode = 'shuffle'
        if type(seed) == int:
            self.seed = seed
        elif self.pairmode in ['shuffle']:
            self.log.error("Runpingpong in mode shuffle and no seeding: this will never work.")
 
        cpumap = self.makemap()

        try:
            pair = Pair.pairfactory(pairmode=self.pairmode, seed=self.seed, 
                                    rng=self.size, pairid=self.rank, logger=self.log)
        except KeyError as err:
            self.log.error("Failed to create pair instance %s: %s", self.pairmode, err)
        pair.setcpumap(cpumap, self.rngfilter, self.mapfilter)
        pair.setnr(nr)
        mypairs = pair.makepairs()

        if nr > (2 * (self.size-1)):
            # the amount of pairs made is greater that the amount of possible combinations
            # therefore, create the keys beforehand to minimize hash collisions
            # possible combinations are the permutations of range(size) that contain rank
            keys = [tup for tup in permutations(range(self.size), 2) if self.rank in tup]
            data = dict.fromkeys(keys, (0,0))
            self.log.debug("created a datadict from keys: %s", keys)
        else:
            data = dict()
            self.log.debug("created an empty datadict")
        fail = n.zeros((self.size, self.size), int)

        # introduce barrier
        self.comm.barrier()
        self.log.debug("runpingpong: barrier before real start (map + pairs done)")

        pmode = 'fast2'
        dattosend = self.makedata(l=msgsize)
        for runid, pair in enumerate(mypairs):
            if barrier:
                self.comm.barrier()

            timing, pmodedetails = self.pingpong(pair[0], pair[1], pmode=pmode, dat=dattosend, it=it)

            if barrier2:
                self.comm.barrier()

            key = tuple(pair)
            try:
                count, old_timing = data.get(key, (0, 0))
                data[key] = (count + 1, old_timing + timing)
            except KeyError as err:
                self.log.error("pair %s is not in permutation", key)
            if (-1 in key) or (-2 in key):
                fail[self.rank][key[n.where(key > -1)[0][0]]] += 1

        failed = n.count_nonzero(fail) > 0

        attrs = {
            'pairmode': self.pairmode,
            'totalranks': self.size,
            'name': self.name,
            'nr_tests': nr,
            'msgsize': msgsize,
            'iter': it,
            'pingpongmode' : pmode,
            'failed' : failed,
        }
        if not failed:
            attrs.update(pmodedetails)

        self.log.debug("bool pmodedetails: %s", bool(pmodedetails))
        self.writehdf5(data, attrs, failed, fail)  

    def pingpong(self, p1, p2, pmode='fast2', dat=None, it=20, barrier=True, dummyfirst=False, test=False):
        """
        Pingpong between pairs

        Arguments:
        p1: pair 1
        p2: pair 2
        pmode: which pingpongmode is used (fast, fast2, U10) (default: fast2)
        dat: the data that is being sent
        it: amount of pingpongs between p1 & p2 (default: 20)
        barrier: if true, wait until every action in a set is finished before starting the next set
        dummyfirst: if true, do a dummyrun before pingponging $it times
        test: use pingpongtest()

        Returns:
        timing: a list wich contains an average time, a starttime and an endtime
        details: a dictionary with the pp.group, pp.number and pp.builtindummyfirst
        """

        if not dat:
            dat = self.makedata()
        if p1 == p2:
            self.log.debug("pingpong: do nothing p1 == p2")
            return -1, {}

        if (p1 == -1) or (p2 == -1):
            self.log.debug("pingpong: do nothing: 0 results in pair (ps: %s p2 %s)", p1, p2)
            return -1, {}
        if (p1 == -2) or (p2 == -2):
            self.log.debug("pingpong: do nothing: result from odd number of elements (ps: %s p2 %s)", p1, p2)
            return -1, {}

        if test:
            pp = ppers.PingPongSR.pingpongfactory('test')
        elif self.rank == p1:
            pp = ppers.PingPongSR.pingpongfactory('SR' + pmode, self.comm, p2, self.log)
        elif self.rank == p2:
            pp = ppers.PingPongSR.pingpongfactory('RS' + pmode, self.comm, p1, self.log)
        else:
            self.log.debug("pingpong: do nothing myrank %s p1 %s p2 %s pmode %s", self.rank, p1, p2, pmode)
            return -1, {}

        pp.setdat(dat)

        if dummyfirst:
            self.log.debug("pingpong: dummy first")
            pp.dopingpong(1)

        timing = float(pp.dopingpong(it))
        self.log.debug("%s->%s: %s", p1, p2, timing)

        details = {
            'ppgroup': pp.group,
            'ppiterations': pp.it,
        }

        return timing, details

    def writehdf5(self, data, attributes, failed, fail):
        """
        writes data to a .h5 defined by the -f parameter

        Arguments:
        data: a 3D matrix containing the data from running pingpong. data[p1][p2][information]
        attrs: a dict containing the attributes of the test
        failed: a boolean that is False if there were no fails during testing
        fail: a 2D array containing information on how many times a rank has failed a test
        """

        f = h5py.File(self.fn, 'w', driver='mpio', comm=self.comm)

        for k,v in attributes.items():
            f.attrs[k] = v
            self.log.debug("added attribute %s: %s to data.attrs", k, v)

        dataset = f.create_dataset('data', (self.size,self.size,len(data.values()[0])), 'f')
        for ind, ((sendrank,recvrank),val) in enumerate(data.items()):
            if sendrank != self.rank:
                # we only use the timingdata if the current rank is the sender
                continue
            dataset[sendrank,recvrank] = tuple(val)

        if failed:
            failset = f.create_dataset('fail', (self.size,self.size), dtype='i8')
            failset[self.rank] = fail[self.rank]

        f.close()

if __name__ == '__main__':

    options = {
        'number': ('set the amount of samples that will be made', int, 'store', None, 'n'),
        'messagesize': ('set the message size in Bytes', int, 'store', 1024, 'm'),
        'iterations': ('set the number of iterations', int, 'store', 20, 'i'),
        'groupmode': ('set the groupmode', str, 'store', None, 'g'),
        'output': ('set the outputdirectory. a file will be written in format \
            PP<name>-<worldssize>-msg<msgsize>-nr<number>-it<iterations>-<ddmmyy-hhmm>.h5', str, 'store', 'test2', 'f'),
        'seed': ('set the seed', int, 'store', 2, 's'),    
    }

    go = simple_option(options)

    m = MyPingPong(go.log)

    if not os.path.isdir(go.options.output):
        go.log.error("could not set outputfile: %s doesn't exist or isn't a path", go.options.output)
        sys.exit(3)
    m.setfn(go.options.output, go.options.iterations, go.options.number, go.options.messagesize)

    if go.options.groupmode == 'incl':
        m.setpairmode(rngfilter=go.options.groupmode)
    elif go.options.groupmode == 'groupexcl':
        m.setpairmode(pairmode=go.options.groupmode, rngfilter=go.options.groupmode)
    elif go.options.groupmode == 'hwloc':
        # no rngfilter needed (hardcoded to incl)
        m.setpairmode(pairmode=go.options.groupmode)

    m.runpingpong(seed=go.options.seed, msgsize=go.options.messagesize, it=go.options.iterations, nr=go.options.number)

    go.log.info("data written to %s", go.options.output)<|MERGE_RESOLUTION|>--- conflicted
+++ resolved
@@ -38,14 +38,8 @@
 from vsc.utils.generaloption import simple_option
 
 import array
-<<<<<<< HEAD
-<<<<<<< HEAD
 import time
 import datetime
-=======
->>>>>>> split off pingpongers + cleaned imports
-=======
->>>>>>> 97ec956e
 import os
 import re
 import sys
