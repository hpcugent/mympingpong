--- conflicted
+++ resolved
@@ -39,7 +39,6 @@
 import sys
 import os
 import re
-<<<<<<< HEAD
 from lxml import etree
 
 from vsc.utils.run import run_simple
@@ -66,32 +65,6 @@
 class PingPongSR(object):
 
     """standard pingpong"""
-
-=======
-import copy
-import getopt
-import numpy as n
-
-from vsc.utils.generaloption import simple_option
-
-from logging import getLogger
-
-try:
-    from mpi4py.MPI import Wtime as wtime
-except ImportError as err:
-    print "Warning: wtime could not be imported, some functions might break."
-
-from vsc.mympingpong.mympi import mympi, getshared
-
-
-import vsc.mympingpong.pairs as pairs
-
-
-class PingPongSR(object):
-
-    """standard pingpong"""
-
->>>>>>> fc1644e5
     """
     Define real work
     - no status check
@@ -103,7 +76,6 @@
     """
 
     def __init__(self, comm, other, logger):
-<<<<<<< HEAD
 
         self.log = logger
 
@@ -114,18 +86,6 @@
 
         self.other = other
 
-=======
-
-        self.log = logger
-
-        self.comm = comm
-
-        self.sndbuf = None
-        self.rcvbuf = None
-
-        self.other = other
-
->>>>>>> fc1644e5
         self.tag1 = 123
         self.tag2 = 234
 
@@ -173,32 +133,17 @@
 
         return avg, self.start, self.end
 
-<<<<<<< HEAD
 
 class PingPongRS(PingPongSR):
-
-=======
-
-class PingPongRS(PingPongSR):
-
->>>>>>> fc1644e5
     """standard pingpong"""
 
     def setcomm(self):
         self.run1 = self.recv
         self.run2 = self.send
-<<<<<<< HEAD
-=======
-
->>>>>>> fc1644e5
+
 
 class PingPongSRfast(PingPongSR):
 
-<<<<<<< HEAD
-class PingPongSRfast(PingPongSR):
-
-=======
->>>>>>> fc1644e5
     def setsr(self):
         """set the send-recieve optimisation """
         self.send = self.comm.PingpongSR
@@ -241,21 +186,12 @@
             self.end[x] = end
 
         avg = n.average((self.end-self.start)/(2.0*group))
-<<<<<<< HEAD
 
         return avg, self.start, self.end
 
 
 class PingPongRSfast(PingPongSRfast):
 
-=======
-
-        return avg, self.start, self.end
-
-
-class PingPongRSfast(PingPongSRfast):
-
->>>>>>> fc1644e5
     def setcomm(self):
         self.run1 = self.recv
         # flip tags
@@ -320,10 +256,6 @@
 
 class MyPingPong(mympi):
 
-<<<<<<< HEAD
-
-=======
->>>>>>> fc1644e5
     def __init__(self, logger):
         mympi.__init__(self, nolog=False, serial=False)
         self.log = logger
@@ -358,23 +290,14 @@
             self.log.debug("getprocinfo: found proc %s taskset: %s", myproc, out)
         else:
             self.log.error("No single proc found. Was pinning enabled? (taskset: %s)", out)
-<<<<<<< HEAD
 
         hwlocmap = self.hwlocmap()
 
         try:
             prop = hwlocmap[int(myproc)]
-        except KeyError, err:
+        except KeyError as err:
             self.log.error(
                 "getprocinfo: failed to get hwloc info: map %s, err %s" % (hwlocmap, err))
-=======
-
-        hwlocmap = self.hwlocmap()
-        try:
-            prop = hwlocmap[myproc]
-        except KeyError as err:
-            self.log.error("getprocinfo: failed to get hwloc info: map %s, err %s", hwlocmap, err)
->>>>>>> fc1644e5
 
         pc = "core_%s" % myproc
         ph = "hwloc_%s" % prop
@@ -383,96 +306,75 @@
         return pc, ph
 
     def hwlocmap(self):
-<<<<<<< HEAD
         """parse and return output from hwloc-ls
-=======
-        # this entire function is outdated and replaced in the xml-parsing branch
-        """
-        parse and return output from hwloc-ls
-
->>>>>>> fc1644e5
         Arguments:
         None
         Returns:
         A dict that maps the absolute Processor Unit ID to its socket-id and its core-id
         """
 
-        res = {}
-        xmlout = "/tmp/test.xml.%s" % os.getpid()
-        exe = "/usr/bin/hwloc-ls"
+        res={}
+        xmlout="/tmp/test.xml.%s"%os.getpid()
+        exe="/usr/bin/hwloc-ls"
         if not os.path.exists(exe):
-            self.log.error("hwlocmap: Can't find exe %s", exe)
-
-        cmd = "%s --output-format xml %s" % (exe, xmlout)
-        ec, txt = self.runrun(cmd, True)
-
-        # parse xmloutput
+            self.log.error("hwlocmap: Can't find exe %s"%exe)
+            
+        cmd="%s --output-format xml %s"%(exe,xmlout)
+        ec,txt=self.runrun(cmd,True)
+
+        ## parse xmloutput
         import xml.dom.minidom
         doc = xml.dom.minidom.parse(xmlout)
         os.remove(xmlout)
 
-        sks = doc.getElementsByTagName('object')
-        map = {}
-        # TODO fix xml parsing
+        sks=doc.getElementsByTagName('object')
+        map={}
+        #TODO fix xml parsing
         for sk in sks:
             if sk.getAttribute('type') == 'Socket':
-                skid = sk.getAttribute('os_index')
+                skid=sk.getAttribute('os_index')
                 if not map.has_key(skid):
-                    map[skid] = {}
-                crs = sk.getElementsByTagName('object')
+                    map[skid]={}
+                crs=sk.getElementsByTagName('object')
                 for cr in crs:
                     if cr.getAttribute('type') == 'Core':
-                        crid = cr.getAttribute('os_index')
-                        pus = cr.getElementsByTagName('object')
+                        crid=cr.getAttribute('os_index')
+                        pus=cr.getElementsByTagName('object')
                         for pu in pus:
                             if pu.getAttribute('type') == 'PU':
-                                puid = pu.getAttribute('os_index')
-                                map[skid][crid] = puid
-
-        # sanity check
-        x = [len(v) for v in map.values()]
+                                puid=pu.getAttribute('os_index')
+                                map[skid][crid]=puid
+
+        ## sanity check
+        x=[len(v) for v in map.values()]
         if not (x.count(x[0]) == len(x)):
-            self.log.error("Something is not correct here. Some sockets have more cores then others. %s", map)
-
-        crps = x[0]
-        for sk, crs in map.items():
-            for cr, pu in crs.items():
-                cr2 = "%s" % (int(sk)*crps+int(cr))
+            self.log.error("Something is not correct here. Some sockets have more cores then others. %s"%map)
+
+        crps=x[0]
+        for sk,crs in map.items():
+            for cr,pu in crs.items():
+                cr2="%s"%(int(sk)*crps+int(cr))
                 #t="socket %s core %s abscore %s pu %s"%(sk,cr,cr2,pu)
-<<<<<<< HEAD
                 t="socket %s core %s abscore %s"%(sk,cr,cr2)
                 res[cr2]=t
         
         self.log.debug("hwlocmap: result map: %s"%res)
         return res
 
+
     def makemap(self):
-        """returns the internal structure of the machine
-=======
-                t = "socket %s core %s abscore %s" % (sk, cr, cr2)
-                res[cr2] = t
-
-        self.log.debug("hwlocmap: result map: %s", res)
-        return res
-
-    def makemap(self):
         """
         returns the internal structure of the machine
 
->>>>>>> fc1644e5
         Arguments:
         None
+
         Returns:
         a list with all the processor units on the Machine, in this format
         'hostname', 'Processor Unit name', [socket-id, core-id, absolute Processor Unit ID]
         """
+
         pc, ph = self.getprocinfo()
-
-<<<<<<< HEAD
-=======
-        pc, ph = self.getprocinfo()
-
->>>>>>> fc1644e5
         myinfo = [self.name, pc, ph]
         mymap = [myinfo for x in xrange(self.size)]
         alltoall = self.comm.alltoall(mymap)
@@ -492,10 +394,6 @@
     def runpingpong(self, seed=None, msgsize=1024, it=None, nr=None, barrier=True):
         """
         makes a list of pairs and calls pingpong on those
-<<<<<<< HEAD
-
-=======
->>>>>>> fc1644e5
 
         Arguments:
         seed: a seed for the random number generator, should be an int.
